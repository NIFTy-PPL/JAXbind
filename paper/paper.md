---
title: '`JAXbind`: Easy bindings to JAX'
tags:
  - Python
  - Machine Learning
  - High Performance Computing
authors:
  - name: Jakob Roth
    orcid: 0000-0002-8873-8215
    equal-contrib: true
    affiliation: "1, 2, 3"
  - name: Martin Reinecke
    orcid:
    equal-contrib: true
    affiliation: "1"
  - name: Gordian Edenhofer
    equal-contrib: true
    orcid: 0000-0003-3122-4894
    affiliation: "1, 2, 4"
affiliations:
  - name: Max Planck Institute for Astrophysics, Karl-Schwarzschild-Str. 1, 85748 Garching, Germany
    index: 1
  - name: Ludwig Maximilian University of Munich, Geschwister-Scholl-Platz 1, 80539 Munich, Germany
    index: 2
  - name: Technical University of Munich, Boltzmannstr. 3, 85748 Garching, Germany
    index: 3
  - name: Department of Astrophysics, University of Vienna, Türkenschanzstr. 17, A-1180 Vienna, Austria
    index: 4
date: 22 February 2024
bibliography: paper.bib
---

# Summary

JAX is widely used in machine learning and scientific computing, the latter of which often relies on existing high-performance code that we would ideally like to incorporate into JAX.
Reimplementing the existing code in JAX is often impractical and the existing interface in JAX for binding custom code requires deep knowledge of JAX and its C++ backend.
The goal of `JAXbind` is to drastically reduce the effort required to bind custom functions implemented in other programming languages to JAX.
Specifically, `JAXbind` provides an easy-to-use Python interface for defining custom so-called JAX primitives that support arbitrary JAX transformations.


# Statement of Need

The use of JAX [@Jax2018] is widespread in the natural sciences.
Of particular interest is JAX's powerful transformation system.
It enables to retrieve arbitrary derivatives of functions, batch computations, and just-in-time code for additional performance.
Its transformation system relies on all components of the computation being written in JAX.

A plethora of high-performance code is not written in JAX and thus not accessible from within JAX.
Rewriting these is often infeasible and/or inefficient.
Ideally, we would like to mix existing high-performance code with JAX code.
However, connecting code to JAX requires knowledge of the internals of JAX and its C++ backend.

In this paper, we present `JAXbind`, a package for bridging any function to JAX without in-depth knowledge of JAX's transformation system.
The interface is accessible from Python without requiring any development in C++.
The package is able to register any function, its partial derivatives and their transpose functions as a JAX native call, a so-called primitive.

<!-- Mention (if applicable) a representative set of past or ongoing research projects using the software and recent scholarly publications enabled by it. -->
We believe `JAXbind` to be highly useful in scientific computing.
<!-- There are a lot of well-developed packages in JAX for, e.g., optimization and sampling that could be used once existing code is able to interface with JAX. -->
We intend to use this package to connect the Hartley transform and the spherical harmonic transform from DUCC [@ducc0] to the probabilistic programming package NIFTy [@Edenhofer2023NIFTyRE] as well as the radio interferometry response from DUCC with the radio astronomy package \texttt{resolve} [@Resolve2024].
Furthermore, we intend to connect the non-uniform FFT from DUCC with JAX for applications in strong-lensing astrophysics.
We envision many further applications within and outside of astrophysics.

<!-- A list of key references, including to other software addressing related needs. Note that the references should include full names of venues, e.g., journals and conferences, not abbreviations only understood in the context of a specific discipline. -->
To the best of our knowledge no other code currently exists for connecting generic functions to JAX.
The package that comes the closest is Enzyme-JAX [@Moses2024].
Enzyme-JAX allows one to differentiate a C++ function with Enzyme [@Moses2020; @Moses2021; @Moses2022] and connect it together with its derivative to JAX.
However, it enforces the use of Enzyme for deriving derivatives and does not allow for connecting arbitrary code to JAX.

# Automatic Differentiation and Code Example

Automatic differentiation is a core feature of JAX and often one of the main reasons for using it.
Thus, it is essential that custom functions registered with JAX support automatic differentiation.
In the following, we will outline which functions our package respectively JAX requires to enable automatic differentiation.
For simplicity, we assume that we want to connect the nonlinear function $f(x_1,x_2) = x_1x_2^2$ to JAX.
The `JAXbind` package expects the Python function for $f$ to take three positional arguments.
The first argument, `out`, is a `tuple` into which the results are written.
The second argument is also a `tuple` containing the input to the function, in our case, $x_1$ and $x_2$.
Via `kwargs_dump`, any keyword arguments given to the registered JAX primitive can be forwarded to $f$ in a serialized form.

```python
import jaxbind

def f(out, args, kwargs_dump):
    kwargs = jaxbind.load_kwargs(kwargs_dump)
    x1, x2 = args
    out[0][()] = x1 * x2**2
```

JAX's automatic differentiation engine can compute the Jacobian-vector product `jvp` and vector-Jacobian product `vjp` of JAX primitives.
The Jacobian-vector product in JAX is a function applying the Jacobian of $f$ at a position $x$ to a tangent vector.
In mathematical nomenclature this operation is called the pushforward of $f$ and can be denoted as $\partial f(x): T_x X \mapsto T_{f(x)} Y$, with $T_x X$ and $T_{f(x)} Y$ being the tangent spaces of $X$ and $Y$ at the positions $x$ and $f(x)$.
As the implementation of $f$ is not JAX native, JAX cannot automatically compute the `jvp`.
Instead, an implementation of the pushforward has to be provided, which `JAXbind` will register as the `jvp` of the JAX primitive of $f$.
For our example, this Jacobian-vector-product function is given by $\partial f(x_1,x_2)(dx_1,dx_2) = x_2^2dx_1 + 2x_1x_2dx_2$.

```python
def f_jvp(out, args, kwargs_dump):
    kwargs = jaxbind.load_kwargs(kwargs_dump)
    x1, x2, dx1, dx2 = args
    out[0][()] = x2**2 * dx1 + 2 * x1 * x2 * dx2
```

The vector-Jacobian product `vjp` in JAX is the linear transpose of the Jacobian-vector product.
In mathematical nomenclature this is the pullback $(\partial f(x))^{T}: T_{f(x)}Y \mapsto T_x X$ of $f$.
Analogously to the `jvp`, the user has to implement this function as JAX cannot automatically construct it.
For our example function, the vector-Jacobian product is $(\partial f(x_1,x_2))^{T}(dy) = (x_2^2dy, 2x_1x_2dy)$.

```python
def f_vjp(out, args, kwargs_dump):
    kwargs = jaxbind.load_kwargs(kwargs_dump)
    x1, x2, dy = args
    out[0][()] = x2**2 * dy
    out[1][()] = 2 * x1 * x2 * dy
```

<<<<<<< HEAD
To just-in-time compile the function, JAX needs to abstractly evaluate the code, i.e. it needs to be able to know the shape and dtype of the output of the custom function given only the shape and dtype of the input.
We have to provide these abstract evaluation functions returning the output shape and dtype given an input shape and dtype for `f` as well as for the `vjp` application.
The output shape of the `jvp` is identical to the output shape of `f` itself and does not need to be specified again.
The abstract evaluation functions take normal positional and keyword arguments.
=======
To just-in-time compile the function, JAX needs to abstractly evaluate the code, i.e. it needs to be able to infer the shape and dtype of the output of the function given only the shape and dtype of the input.
We have to provide these abstract evaluation functions returning the output shape and dtype given an input shape and dtype for $f$ as well as for the `vjp` application.
The output shape of the `jvp` is identical to the output shape of $f$ itself and does not need to be specified again.
<!-- Should we point out specifically that the abstract functions take "traditional" args and kwargs? -->
>>>>>>> f823ce3a

```python
def f_abstract(*args, **kwargs):
    assert args[0].shape == args[1].shape
    return ((args[0].shape, args[0].dtype),)

def f_abstract_T(*args, **kwargs):
    return (
        (args[0].shape, args[0].dtype),
        (args[0].shape, args[0].dtype),
    )
```

We have now defined all ingredients necessary to register a JAX primitive for our function $f$ using the `JAXbind` package.

```python
f_jax = jaxbind.get_nonlinear_call(
    f, (f_jvp, f_vjp), f_abstract, f_abstract_T
)
```

`f_jax` is a JAX primitive registered via the `JAXbind` package supporting all JAX transformations.
We can now compute the `jvp` and `vjp` of the new JAX primitive and even jit-compile and batch it.

```python
import jax
import jax.numpy as jnp

inp = (jnp.full((4,3), 4.), jnp.full((4,3), 2.))
tan = (jnp.full((4,3), 1.), jnp.full((4,3), 1.))
res, res_tan = jax.jvp(f_jax, inp, tan)

cotan = (jnp.full((4,3), 6.),)
res, f_vjp = jax.vjp(f_jax, *inp)
res_cotan = f_vjp(cotan)

f_jax_jit = jax.jit(f_jax)
res = f_jax_jit(*inp)
```

# Higher Order Derivatives and Linear Functions

JAX supports higher order derivatives and can differentiate a `jvp` or `vjp` with respect to the position at which the Jacobian was taken.
Similar to first derivatives, JAX can not automatically compute higher derivatives of a general function $f$ that is not natively implemented in JAX.
Higher order derivatives would again need to be provided by the user.
For many algorithms, first derivatives are sufficient, and higher order derivatives are often not implemented by high-performance codes.
Therefore, the current interface of `JAXbind` is, for simplicity, restricted to first derivatives.
In the future, the interface could be easily expanded if specific use cases require higher order derivatives.

In scientific computing, linear functions such as, e.g., spherical harmonic transforms are widespread.
If the function $f$ is linear, differentiation becomes trivial.
Specifically for a linear function $f$, the pushforward respectively the `jvp` of $f$ is identical to $f$ itself and independent of the position at which it is computed.
Expressed in formulas, $\partial f(x)(dx) = f(dx)$ if $f$ is linear in $x$.
Analogously, the pullback respectively the `vjp` becomes independent of the initial position and is given by the linear transpose of $f$, thus $(\partial f(x))^{T}(dy) = f^T(dy)$.
Also, all higher order derivatives can be expressed in terms of $f$ and its transpose.
To make use of these simplifications, `JAXbind` provides a special interface for linear functions, supporting higher order derivatives, only requiring an implementation of the function and its transpose.

# Platforms

Currently, `JAXbind` only supports primitives that act on CPU memory.
In the future, GPU support could be added analogous to the CPU backend.
Note, the automatic differentiation in JAX is backend agnostic and would thus not require any additional bindings.

# Acknowledgements

We would like to thank Dan Foreman-Mackey for his detailed guide (https://dfm.io/posts/extending-jax/) on connecting C++ code to JAX.
Jakob Roth acknowledges financial support from the German Federal Ministry of Education and Research (BMBF) under grant 05A23WO1 (Verbundprojekt D-MeerKAT III).
Gordian Edenhofer acknowledges support from the German Academic Scholarship Foundation in the form of a PhD scholarship ("Promotionsstipendium der Studienstiftung des Deutschen Volkes").

# References

<!-- Citations to entries in paper.bib should be in
[rMarkdown](http://rmarkdown.rstudio.com/authoring_bibliographies_and_citations.html)
format.

For a quick reference, the following citation commands can be used:
- `@author:2001`  ->  "Author et al. (2001)"
- `[@author:2001]` -> "(Author et al., 2001)"
- `[@author1:2001; @author2:2001]` -> "(Author1 et al., 2001; Author2 et al., 2002)"
# Figures

Figures can be included like this:
![Caption for example figure.\label{fig:example}](figure.png)
and referenced from text using \autoref{fig:example}.

Figure sizes can be customized by adding an optional second parameter:
![Caption for example figure.](figure.png){ width=20% }
--><|MERGE_RESOLUTION|>--- conflicted
+++ resolved
@@ -114,17 +114,10 @@
     out[1][()] = 2 * x1 * x2 * dy
 ```
 
-<<<<<<< HEAD
-To just-in-time compile the function, JAX needs to abstractly evaluate the code, i.e. it needs to be able to know the shape and dtype of the output of the custom function given only the shape and dtype of the input.
-We have to provide these abstract evaluation functions returning the output shape and dtype given an input shape and dtype for `f` as well as for the `vjp` application.
-The output shape of the `jvp` is identical to the output shape of `f` itself and does not need to be specified again.
-The abstract evaluation functions take normal positional and keyword arguments.
-=======
 To just-in-time compile the function, JAX needs to abstractly evaluate the code, i.e. it needs to be able to infer the shape and dtype of the output of the function given only the shape and dtype of the input.
 We have to provide these abstract evaluation functions returning the output shape and dtype given an input shape and dtype for $f$ as well as for the `vjp` application.
 The output shape of the `jvp` is identical to the output shape of $f$ itself and does not need to be specified again.
-<!-- Should we point out specifically that the abstract functions take "traditional" args and kwargs? -->
->>>>>>> f823ce3a
+The abstract evaluation functions take normal positional and keyword arguments.
 
 ```python
 def f_abstract(*args, **kwargs):
